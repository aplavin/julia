## core stream types ##

abstract IO

const sizeof_off_t = int(ccall(:jl_sizeof_off_t, Int32, ()))
const sizeof_ios_t = int(ccall(:jl_sizeof_ios_t, Int32, ()))

if sizeof_off_t == 4
    typealias FileOffset Int32
else
    typealias FileOffset Int64
end

abstract Stream <: IO

type IOStream <: Stream
    ios::Array{Uint8,1}
    name::String

    IOStream(name::String, buf::Array{Uint8,1}) = new(buf, name)

    # TODO: delay adding finalizer, e.g. for memio with a small buffer, or
    # in the case where we takebuf it.
    function IOStream(name::String, finalize::Bool)
        x = new(zeros(Uint8,sizeof_ios_t), name)
        if finalize
            finalizer(x, close)
        end
        return x
    end
    IOStream(name::String) = IOStream(name, true)
    make_stdout_stream() = new(ccall(:jl_stdout_stream, Any, ()), "<stdout>")
end

convert(T::Type{Ptr{Void}}, s::IOStream) = convert(T, s.ios)

show(io, s::IOStream) = print(io, "IOStream(", s.name, ")")

fd(s::IOStream) = ccall(:jl_ios_fd, Int, (Ptr{Void},), s.ios)

close(s::IOStream) = ccall(:ios_close, Void, (Ptr{Void},), s.ios)

flush(s::IOStream) = ccall(:ios_flush, Void, (Ptr{Void},), s.ios)

truncate(s::IOStream, n::Integer) =
    ccall(:ios_trunc, Uint, (Ptr{Void}, Uint), s.ios, n)

seek(s::IOStream, n::Integer) =
    (ccall(:ios_seek, FileOffset, (Ptr{Void}, FileOffset), s.ios, n)==0 ||
     error("seek failed"))

skip(s::IOStream, delta::Integer) =
    (ccall(:ios_skip, FileOffset, (Ptr{Void}, FileOffset), s.ios, delta)==0 ||
     error("skip failed"))

position(s::IOStream) = ccall(:ios_pos, FileOffset, (Ptr{Void},), s.ios)

eof(s::IOStream) = bool(ccall(:jl_ios_eof, Int32, (Ptr{Void},), s.ios))

## constructing and opening streams ##

# "own" means the descriptor will be closed with the IOStream
function fdio(name::String, fd::Integer, own::Bool)
    s = IOStream(name)
    ccall(:ios_fd, Void, (Ptr{Uint8}, Int, Int32, Int32),
          s.ios, fd, 0, own);
    return s
end
fdio(name::String, fd::Integer) = fdio(name, fd, false)
fdio(fd::Integer, own::Bool) = fdio(string("<fd ",fd,">"), fd, own)
fdio(fd::Integer) = fdio(fd, false)

make_stdin_stream() = fdio("<stdin>", ccall(:jl_stdin, Int32, ()))
make_stderr_stream() = fdio("<stderr>", ccall(:jl_stderr, Int32, ()))
make_stdout_stream() = IOStream("<stdout>", ccall(:jl_stdout_stream, Any, ()))

function open(fname::String, rd::Bool, wr::Bool, cr::Bool, tr::Bool, ff::Bool)
    s = IOStream(strcat("<file ",fname,">"))
    if ccall(:ios_file, Ptr{Void},
             (Ptr{Uint8}, Ptr{Uint8}, Int32, Int32, Int32, Int32),
             s.ios, fname, rd, wr, cr, tr) == C_NULL
        error("could not open file ", fname)
    end
    if ff && ccall(:ios_seek_end, FileOffset, (Ptr{Void},), s.ios) != 0
        error("error seeking to end of file ", fname)
    end
    return s
end
open(fname::String) = open(fname, true, false, false, false, false)

function open(fname::String, mode::String)
    mode == "r"  ? open(fname, true,  false, false, false, false) :
    mode == "r+" ? open(fname, true,  true , false, false, false) :
    mode == "w"  ? open(fname, false, true , true , true , false) :
    mode == "w+" ? open(fname, true,  true , true , true , false) :
    mode == "a"  ? open(fname, false, true , true , false, true ) :
    mode == "a+" ? open(fname, true,  true , true , false, true ) :
    error("invalid open mode: ", mode)
end

function open(f::Function, args...)
    io = open(args...)
    x = try f(io) catch err
        close(io)
        throw(err)
    end
    close(io)
    return x
end

function memio(x::Integer, finalize::Bool, julia_malloc::Bool)
    s = IOStream("<memio>", finalize)
    ccall(:jl_ios_mem, Ptr{Void}, (Ptr{Uint8}, Uint, Int32), s.ios, x, julia_malloc)
    return s
end
<<<<<<< HEAD
memio(x::Integer) = memio(x, true)
memio() = memio(0, true)

takebuf_string(s::IOStream) =
    ccall(:jl_takebuf_string, ByteString, (Ptr{Void},), s.ios)
takebuf_array(s::IOStream) =
    ccall(:jl_takebuf_array, Vector{Uint8}, (Ptr{Void},), s.ios)

function sprint(size::Integer, f::Function, args...)
    s = memio(size, false)
    f(s, args...)
    takebuf_string(s)
end

sprint(f::Function, args...) = sprint(0, f, args...)

function sshow(x)
    s = memio(0, false)
    show(s, x)
    takebuf_string(s)
end

# using this is not recommended
function with_output_to_string(thunk)
    global OUTPUT_STREAM
    oldio = OUTPUT_STREAM
    m = memio()
    OUTPUT_STREAM = m
    try
        thunk()
        OUTPUT_STREAM = oldio
    catch e
        OUTPUT_STREAM = oldio
        throw(e)
    end
    takebuf_string(m)
=======
memio(x::Integer, finalize::Bool) = memio(x, finalize, true)
memio(x::Integer) = memio(x, true, true)
memio() = memio(0, true, true)

## byte-order mark, ntoh & hton ##

const ENDIAN_BOM = reinterpret(Uint32,uint8([1:4]))[1]

if ENDIAN_BOM == 0x01020304
    ntoh(x) = identity(x)
    hton(x) = identity(x)
    ltoh(x) = bswap(x)
    htol(x) = bswap(x)
elseif ENDIAN_BOM == 0x04030201
    ntoh(x) = bswap(x)
    hton(x) = bswap(x)
    ltoh(x) = identity(x)
    htol(x) = identity(x)
else
    error("seriously? what is this machine?")
>>>>>>> 843664ed
end

## binary I/O ##
write(x) = write(OUTPUT_STREAM::IOStream, x)
write(s, x::Uint8) = error(typeof(s)," does not support byte I/O")

if ENDIAN_BOM == 0x01020304
    function write(s, x::Integer)
        for n = sizeof(x):-1:1
            write(s, uint8((x>>>((n-1)<<3))))
        end
    end
else
    function write(s, x::Integer)
        for n = 1:sizeof(x)
            write(s, uint8((x>>>((n-1)<<3))))
        end
    end
end

write(s, x::Bool)    = write(s, uint8(x))
write(s, x::Float32) = write(s, box(Int32,unbox(Float32,x)))
write(s, x::Float64) = write(s, box(Int64,unbox(Float64,x)))

function write(s, a::AbstractArray)
    for i = 1:numel(a)
        write(s, a[i])
    end
end

read(s, x::Type{Uint8}) = error(typeof(s)," does not support byte I/O")

function read{T <: Integer}(s, ::Type{T})
    x = zero(T)
    for n = 1:sizeof(x)
        x |= (convert(T,read(s,Uint8))<<((n-1)<<3))
    end
    return x
end

read(s, ::Type{Bool})    = (read(s,Uint8)!=0)
read(s, ::Type{Float32}) = box(Float32,unbox(Int32,read(s,Int32)))
read(s, ::Type{Float64}) = box(Float64,unbox(Int64,read(s,Int64)))

read{T}(s, t::Type{T}, d1::Int, dims::Int...) =
    read(s, t, tuple(d1,dims...))
read{T}(s, t::Type{T}, d1::Integer, dims::Integer...) =
    read(s, t, map(int,tuple(d1,dims...)))

read{T}(s, ::Type{T}, dims::Dims) = read(s, Array(T, dims))

function read{T}(s, a::Array{T})
    for i = 1:numel(a)
        a[i] = read(s, T)
    end
    return a
end

## low-level calls ##

<<<<<<< HEAD
write(s::IOStream, b::Uint8) = ccall(:jl_putc, Int32, (Int32, Ptr{Void}), b, s.ios)
write(s::IOStream, c::Char) = ccall(:jl_pututf8, Int32, (Ptr{Void}, Char), s.ios, c)
=======
write(s::IOStream, b::Uint8) = ccall(:ios_putc, Int32, (Int32, Ptr{Void}), b, s.ios)
>>>>>>> 843664ed

function write{T}(s::IOStream, a::Array{T})
    if isa(T,BitsKind)
        ccall(:jl_write, Uint, (Ptr{Void}, Ptr{Void}, Uint),
              s.ios, a, numel(a)*sizeof(T))
    else
        invoke(write, (Any, Array), s, a)
    end
end

function write(s::IOStream, p::Ptr, nb::Integer)
    ccall(:jl_write, Uint, (Ptr{Void}, Ptr{Void}, Uint), s.ios, p, nb)
end

function write{T,N}(s::IOStream, a::SubArray{T,N,Array})
    if !isa(T,BitsKind) || stride(a,1)!=1
        return invoke(write, (Any, AbstractArray), s, a)
    end
    colsz = size(a,1)*sizeof(T)
    if N==1
        write(s, pointer(a, 1), colsz)
    else
        cartesian_map((idxs...)->write(s, pointer(a, idxs), colsz),
                      tuple(1, size(a)[2:]...))
    end
end

# num bytes available without blocking
nb_available(s::IOStream) = ccall(:jl_nb_available, Int32, (Ptr{Void},), s.ios)

function read(s::IOStream, ::Type{Uint8})
    b = ccall(:jl_getc, Int32, (Ptr{Void},), s.ios)
    if b == -1
        throw(EOFError())
    end
    uint8(b)
end

function read{T<:Union(Int8,Uint8,Int16,Uint16,Int32,Uint32,Int64,Uint64,Int128,Uint128,Float32,Float64,Complex64,Complex128)}(s::IOStream, a::Array{T})
    if isa(T,BitsKind)
        nb = numel(a)*sizeof(T)
        if ccall(:ios_readall, Uint,
                 (Ptr{Void}, Ptr{Void}, Uint), s.ios, a, nb) < nb
            throw(EOFError())
        end
        a
    else
        invoke(read, (Any, Array), s, a)
    end
end

<<<<<<< HEAD
function readuntil(s::IOStream, delim::Uint8)
    a = ccall(:jl_readuntil, Any, (Ptr{Void}, Uint8), s.ios, delim)
    # TODO: faster versions that avoid this encoding check
    ccall(:jl_array_to_string, Any, (Any,), a)::ByteString
=======
## text I/O ##

write(s::IOStream, c::Char) = ccall(:ios_pututf8, Int32, (Ptr{Void}, Char), s.ios, c)

read(s::IOStream, ::Type{Char}) = ccall(:jl_getutf8, Char, (Ptr{Void},), s.ios)

takebuf_string(s::IOStream) =
    ccall(:jl_takebuf_string, ByteString, (Ptr{Void},), s.ios)

takebuf_array(s::IOStream) =
    ccall(:jl_takebuf_array, Vector{Uint8}, (Ptr{Void},), s.ios)

function takebuf_raw(s::IOStream)
    sz = position(s)
    buf = ccall(:jl_takebuf_raw, Ptr{Uint8}, (Ptr{Void},), s.ios)
    return buf, sz
end

function sprint(size::Integer, f::Function, args...)
    s = memio(size, false)
    f(s, args...)
    takebuf_string(s)
end

sprint(f::Function, args...) = sprint(0, f, args...)

function sshow(x)
    s = memio(0, false)
    show(s, x)
    takebuf_string(s)
end

# using this is not recommended
function with_output_to_string(thunk)
    global OUTPUT_STREAM
    oldio = OUTPUT_STREAM
    m = memio()
    OUTPUT_STREAM = m
    try
        thunk()
        OUTPUT_STREAM = oldio
    catch e
        OUTPUT_STREAM = oldio
        throw(e)
    end
    takebuf_string(m)
end

function readuntil(s::IOStream, delim)
    # TODO: faster versions that avoid the encoding check
    ccall(:jl_readuntil, ByteString, (Ptr{Void}, Uint8), s.ios, delim)
>>>>>>> 843664ed
end

function readall(s::IOStream)
    dest = memio()
    ccall(:ios_copyall, Uint, (Ptr{Void}, Ptr{Void}), dest.ios, s.ios)
    takebuf_string(dest)
end
readall(filename::String) = open(readall, filename)

readchomp(x) = chomp(readall(x))

readline(s::IOStream) = readuntil(s, '\n')

## high-level iterator interfaces ##

<<<<<<< HEAD
type IOTally
    nbytes::Int
    IOTally() = new(0)
=======
type EachLine
    stream::IOStream
end
each_line(stream::IOStream) = EachLine(stream)

start(itr::EachLine) = readline(itr.stream)
function done(itr::EachLine, line)
    if !isempty(line)
        return false
    end
    close(itr.stream)
    true
>>>>>>> 843664ed
end
next(itr::EachLine, this_line) = (this_line, readline(itr.stream))

function readlines(s, fx::Function...)
    a = {}
    for l = each_line(s)
        for f in fx
          l = f(l)
        end
        push(a, l)
    end
    return a
end

## select interface ##

const sizeof_fd_set = int(ccall(:jl_sizeof_fd_set, Int32, ()))

type FDSet
    data::Array{Uint8,1}
    nfds::Int32

    function FDSet()
        ar = Array(Uint8, sizeof_fd_set)
        ccall(:jl_fd_zero, Void, (Ptr{Void},), ar)
        new(ar, 0)
    end
end

isempty(s::FDSet) = (s.nfds==0)

function add(s::FDSet, i::Integer)
    if !(0 <= i < sizeof_fd_set*8)
        error("invalid descriptor ", i)
    end
    ccall(:jl_fd_set, Void, (Ptr{Void}, Int32), s.data, i)
    if i >= s.nfds
        s.nfds = i+1
    end
    return s
end

function has(s::FDSet, i::Integer)
    if 0 <= i < sizeof_fd_set*8
        return ccall(:jl_fd_isset, Int32, (Ptr{Void}, Int32), s.data, i)!=0
    end
    return false
end

function del(s::FDSet, i::Integer)
    if 0 <= i < sizeof_fd_set*8
        ccall(:jl_fd_clr, Void, (Ptr{Void}, Int32), s.data, i)
        if i == s.nfds-1
            s.nfds -= 1
            while s.nfds>0 && !has(s, s.nfds-1)
                s.nfds -= 1
            end
        end
    end
    return s
end

function del_all(s::FDSet)
    ccall(:jl_fd_zero, Void, (Ptr{Void},), s.data)
    s.nfds = 0
    return s
end

begin
    local tv = Array(Uint8, int(ccall(:jl_sizeof_timeval, Int32, ())))
    global select_read
    function select_read(readfds::FDSet, timeout::Real)
        if timeout == Inf
            tout = C_NULL
        else
            ccall(:jl_set_timeval, Void, (Ptr{Void}, Float64), tv, timeout)
            tout = convert(Ptr{Void}, tv)
        end
        ccall(:select, Int32,
              (Int32, Ptr{Void}, Ptr{Void}, Ptr{Void}, Ptr{Void}),
              readfds.nfds, readfds.data, C_NULL, C_NULL, tout)
    end
<<<<<<< HEAD
end

## high-level iterator interfaces ##

type EachLine
    stream::IOStream
end
each_line(stream::IOStream) = EachLine(stream)

start(itr::EachLine) = readline(itr.stream)
function done(itr::EachLine, line)
    if !isempty(line)
        return false
    end
    close(itr.stream)
    true
end
next(itr::EachLine, this_line) = (this_line, readline(itr.stream))


function readlines(s, fx::Function...)
    a = {}
    for l = each_line(s)
        for f in fx
          l = f(l)
        end
        push(a, l)
    end
    return a
=======
>>>>>>> 843664ed
end<|MERGE_RESOLUTION|>--- conflicted
+++ resolved
@@ -113,14 +113,158 @@
     ccall(:jl_ios_mem, Ptr{Void}, (Ptr{Uint8}, Uint, Int32), s.ios, x, julia_malloc)
     return s
 end
-<<<<<<< HEAD
-memio(x::Integer) = memio(x, true)
-memio() = memio(0, true)
+memio(x::Integer, finalize::Bool) = memio(x, finalize, true)
+memio(x::Integer) = memio(x, true, true)
+memio() = memio(0, true, true)
+
+## byte-order mark, ntoh & hton ##
+takebuf_array(s::IOStream) =
+    ccall(:jl_takebuf_array, Vector{Uint8}, (Ptr{Void},), s.ios)
+
+const ENDIAN_BOM = reinterpret(Uint32,uint8([1:4]))[1]
+
+if ENDIAN_BOM == 0x01020304
+    ntoh(x) = identity(x)
+    hton(x) = identity(x)
+    ltoh(x) = bswap(x)
+    htol(x) = bswap(x)
+elseif ENDIAN_BOM == 0x04030201
+    ntoh(x) = bswap(x)
+    hton(x) = bswap(x)
+    ltoh(x) = identity(x)
+    htol(x) = identity(x)
+else
+    error("seriously? what is this machine?")
+end
+
+## binary I/O ##
+write(x) = write(OUTPUT_STREAM::IOStream, x)
+write(s, x::Uint8) = error(typeof(s)," does not support byte I/O")
+
+if ENDIAN_BOM == 0x01020304
+    function write(s, x::Integer)
+        for n = sizeof(x):-1:1
+            write(s, uint8((x>>>((n-1)<<3))))
+        end
+    end
+else
+    function write(s, x::Integer)
+        for n = 1:sizeof(x)
+            write(s, uint8((x>>>((n-1)<<3))))
+        end
+    end
+end
+
+write(s, x::Bool)    = write(s, uint8(x))
+write(s, x::Float32) = write(s, box(Int32,unbox(Float32,x)))
+write(s, x::Float64) = write(s, box(Int64,unbox(Float64,x)))
+
+function write(s, a::AbstractArray)
+    for i = 1:numel(a)
+        write(s, a[i])
+    end
+end
+
+read(s, x::Type{Uint8}) = error(typeof(s)," does not support byte I/O")
+
+function read{T <: Integer}(s, ::Type{T})
+    x = zero(T)
+    for n = 1:sizeof(x)
+        x |= (convert(T,read(s,Uint8))<<((n-1)<<3))
+    end
+    return x
+end
+
+read(s, ::Type{Bool})    = (read(s,Uint8)!=0)
+read(s, ::Type{Float32}) = box(Float32,unbox(Int32,read(s,Int32)))
+read(s, ::Type{Float64}) = box(Float64,unbox(Int64,read(s,Int64)))
+
+read{T}(s, t::Type{T}, d1::Int, dims::Int...) =
+    read(s, t, tuple(d1,dims...))
+read{T}(s, t::Type{T}, d1::Integer, dims::Integer...) =
+    read(s, t, map(int,tuple(d1,dims...)))
+
+read{T}(s, ::Type{T}, dims::Dims) = read(s, Array(T, dims))
+
+function read{T}(s, a::Array{T})
+    for i = 1:numel(a)
+        a[i] = read(s, T)
+    end
+    return a
+end
+
+## low-level calls ##
+
+write(s::IOStream, b::Uint8) = ccall(:jl_putc, Int32, (Int32, Ptr{Void}), b, s.ios)
+write(s::IOStream, c::Char) = ccall(:jl_pututf8, Int32, (Ptr{Void}, Char), s.ios, c)
+
+function write{T}(s::IOStream, a::Array{T})
+    if isa(T,BitsKind)
+        ccall(:jl_write, Uint, (Ptr{Void}, Ptr{Void}, Uint),
+              s.ios, a, numel(a)*sizeof(T))
+    else
+        invoke(write, (Any, Array), s, a)
+    end
+end
+
+function write(s::IOStream, p::Ptr, nb::Integer)
+    ccall(:jl_write, Uint, (Ptr{Void}, Ptr{Void}, Uint), s.ios, p, nb)
+end
+
+function write{T,N}(s::IOStream, a::SubArray{T,N,Array})
+    if !isa(T,BitsKind) || stride(a,1)!=1
+        return invoke(write, (Any, AbstractArray), s, a)
+    end
+    colsz = size(a,1)*sizeof(T)
+    if N==1
+        write(s, pointer(a, 1), colsz)
+    else
+        cartesian_map((idxs...)->write(s, pointer(a, idxs), colsz),
+                      tuple(1, size(a)[2:]...))
+    end
+end
+
+# num bytes available without blocking
+nb_available(s::IOStream) = ccall(:jl_nb_available, Int32, (Ptr{Void},), s.ios)
+
+function read(s::IOStream, ::Type{Uint8})
+    b = ccall(:jl_getc, Int32, (Ptr{Void},), s.ios)
+    if b == -1
+        throw(EOFError())
+    end
+    uint8(b)
+end
+
+function read{T<:Union(Int8,Uint8,Int16,Uint16,Int32,Uint32,Int64,Uint64,Int128,Uint128,Float32,Float64,Complex64,Complex128)}(s::IOStream, a::Array{T})
+    if isa(T,BitsKind)
+        nb = numel(a)*sizeof(T)
+        if ccall(:ios_readall, Uint,
+                 (Ptr{Void}, Ptr{Void}, Uint), s.ios, a, nb) < nb
+            throw(EOFError())
+        end
+        a
+    else
+        invoke(read, (Any, Array), s, a)
+    end
+end
+
+## text I/O ##
+
+write(s::IOStream, c::Char) = ccall(:ios_pututf8, Int32, (Ptr{Void}, Char), s.ios, c)
+
+read(s::IOStream, ::Type{Char}) = ccall(:jl_getutf8, Char, (Ptr{Void},), s.ios)
 
 takebuf_string(s::IOStream) =
     ccall(:jl_takebuf_string, ByteString, (Ptr{Void},), s.ios)
+
 takebuf_array(s::IOStream) =
     ccall(:jl_takebuf_array, Vector{Uint8}, (Ptr{Void},), s.ios)
+
+function takebuf_raw(s::IOStream)
+    sz = position(s)
+    buf = ccall(:jl_takebuf_raw, Ptr{Uint8}, (Ptr{Void},), s.ios)
+    return buf, sz
+end
 
 function sprint(size::Integer, f::Function, args...)
     s = memio(size, false)
@@ -150,203 +294,11 @@
         throw(e)
     end
     takebuf_string(m)
-=======
-memio(x::Integer, finalize::Bool) = memio(x, finalize, true)
-memio(x::Integer) = memio(x, true, true)
-memio() = memio(0, true, true)
-
-## byte-order mark, ntoh & hton ##
-
-const ENDIAN_BOM = reinterpret(Uint32,uint8([1:4]))[1]
-
-if ENDIAN_BOM == 0x01020304
-    ntoh(x) = identity(x)
-    hton(x) = identity(x)
-    ltoh(x) = bswap(x)
-    htol(x) = bswap(x)
-elseif ENDIAN_BOM == 0x04030201
-    ntoh(x) = bswap(x)
-    hton(x) = bswap(x)
-    ltoh(x) = identity(x)
-    htol(x) = identity(x)
-else
-    error("seriously? what is this machine?")
->>>>>>> 843664ed
-end
-
-## binary I/O ##
-write(x) = write(OUTPUT_STREAM::IOStream, x)
-write(s, x::Uint8) = error(typeof(s)," does not support byte I/O")
-
-if ENDIAN_BOM == 0x01020304
-    function write(s, x::Integer)
-        for n = sizeof(x):-1:1
-            write(s, uint8((x>>>((n-1)<<3))))
-        end
-    end
-else
-    function write(s, x::Integer)
-        for n = 1:sizeof(x)
-            write(s, uint8((x>>>((n-1)<<3))))
-        end
-    end
-end
-
-write(s, x::Bool)    = write(s, uint8(x))
-write(s, x::Float32) = write(s, box(Int32,unbox(Float32,x)))
-write(s, x::Float64) = write(s, box(Int64,unbox(Float64,x)))
-
-function write(s, a::AbstractArray)
-    for i = 1:numel(a)
-        write(s, a[i])
-    end
-end
-
-read(s, x::Type{Uint8}) = error(typeof(s)," does not support byte I/O")
-
-function read{T <: Integer}(s, ::Type{T})
-    x = zero(T)
-    for n = 1:sizeof(x)
-        x |= (convert(T,read(s,Uint8))<<((n-1)<<3))
-    end
-    return x
-end
-
-read(s, ::Type{Bool})    = (read(s,Uint8)!=0)
-read(s, ::Type{Float32}) = box(Float32,unbox(Int32,read(s,Int32)))
-read(s, ::Type{Float64}) = box(Float64,unbox(Int64,read(s,Int64)))
-
-read{T}(s, t::Type{T}, d1::Int, dims::Int...) =
-    read(s, t, tuple(d1,dims...))
-read{T}(s, t::Type{T}, d1::Integer, dims::Integer...) =
-    read(s, t, map(int,tuple(d1,dims...)))
-
-read{T}(s, ::Type{T}, dims::Dims) = read(s, Array(T, dims))
-
-function read{T}(s, a::Array{T})
-    for i = 1:numel(a)
-        a[i] = read(s, T)
-    end
-    return a
-end
-
-## low-level calls ##
-
-<<<<<<< HEAD
-write(s::IOStream, b::Uint8) = ccall(:jl_putc, Int32, (Int32, Ptr{Void}), b, s.ios)
-write(s::IOStream, c::Char) = ccall(:jl_pututf8, Int32, (Ptr{Void}, Char), s.ios, c)
-=======
-write(s::IOStream, b::Uint8) = ccall(:ios_putc, Int32, (Int32, Ptr{Void}), b, s.ios)
->>>>>>> 843664ed
-
-function write{T}(s::IOStream, a::Array{T})
-    if isa(T,BitsKind)
-        ccall(:jl_write, Uint, (Ptr{Void}, Ptr{Void}, Uint),
-              s.ios, a, numel(a)*sizeof(T))
-    else
-        invoke(write, (Any, Array), s, a)
-    end
-end
-
-function write(s::IOStream, p::Ptr, nb::Integer)
-    ccall(:jl_write, Uint, (Ptr{Void}, Ptr{Void}, Uint), s.ios, p, nb)
-end
-
-function write{T,N}(s::IOStream, a::SubArray{T,N,Array})
-    if !isa(T,BitsKind) || stride(a,1)!=1
-        return invoke(write, (Any, AbstractArray), s, a)
-    end
-    colsz = size(a,1)*sizeof(T)
-    if N==1
-        write(s, pointer(a, 1), colsz)
-    else
-        cartesian_map((idxs...)->write(s, pointer(a, idxs), colsz),
-                      tuple(1, size(a)[2:]...))
-    end
-end
-
-# num bytes available without blocking
-nb_available(s::IOStream) = ccall(:jl_nb_available, Int32, (Ptr{Void},), s.ios)
-
-function read(s::IOStream, ::Type{Uint8})
-    b = ccall(:jl_getc, Int32, (Ptr{Void},), s.ios)
-    if b == -1
-        throw(EOFError())
-    end
-    uint8(b)
-end
-
-function read{T<:Union(Int8,Uint8,Int16,Uint16,Int32,Uint32,Int64,Uint64,Int128,Uint128,Float32,Float64,Complex64,Complex128)}(s::IOStream, a::Array{T})
-    if isa(T,BitsKind)
-        nb = numel(a)*sizeof(T)
-        if ccall(:ios_readall, Uint,
-                 (Ptr{Void}, Ptr{Void}, Uint), s.ios, a, nb) < nb
-            throw(EOFError())
-        end
-        a
-    else
-        invoke(read, (Any, Array), s, a)
-    end
-end
-
-<<<<<<< HEAD
-function readuntil(s::IOStream, delim::Uint8)
-    a = ccall(:jl_readuntil, Any, (Ptr{Void}, Uint8), s.ios, delim)
-    # TODO: faster versions that avoid this encoding check
-    ccall(:jl_array_to_string, Any, (Any,), a)::ByteString
-=======
-## text I/O ##
-
-write(s::IOStream, c::Char) = ccall(:ios_pututf8, Int32, (Ptr{Void}, Char), s.ios, c)
-
-read(s::IOStream, ::Type{Char}) = ccall(:jl_getutf8, Char, (Ptr{Void},), s.ios)
-
-takebuf_string(s::IOStream) =
-    ccall(:jl_takebuf_string, ByteString, (Ptr{Void},), s.ios)
-
-takebuf_array(s::IOStream) =
-    ccall(:jl_takebuf_array, Vector{Uint8}, (Ptr{Void},), s.ios)
-
-function takebuf_raw(s::IOStream)
-    sz = position(s)
-    buf = ccall(:jl_takebuf_raw, Ptr{Uint8}, (Ptr{Void},), s.ios)
-    return buf, sz
-end
-
-function sprint(size::Integer, f::Function, args...)
-    s = memio(size, false)
-    f(s, args...)
-    takebuf_string(s)
-end
-
-sprint(f::Function, args...) = sprint(0, f, args...)
-
-function sshow(x)
-    s = memio(0, false)
-    show(s, x)
-    takebuf_string(s)
-end
-
-# using this is not recommended
-function with_output_to_string(thunk)
-    global OUTPUT_STREAM
-    oldio = OUTPUT_STREAM
-    m = memio()
-    OUTPUT_STREAM = m
-    try
-        thunk()
-        OUTPUT_STREAM = oldio
-    catch e
-        OUTPUT_STREAM = oldio
-        throw(e)
-    end
-    takebuf_string(m)
 end
 
 function readuntil(s::IOStream, delim)
     # TODO: faster versions that avoid the encoding check
     ccall(:jl_readuntil, ByteString, (Ptr{Void}, Uint8), s.ios, delim)
->>>>>>> 843664ed
 end
 
 function readall(s::IOStream)
@@ -362,11 +314,6 @@
 
 ## high-level iterator interfaces ##
 
-<<<<<<< HEAD
-type IOTally
-    nbytes::Int
-    IOTally() = new(0)
-=======
 type EachLine
     stream::IOStream
 end
@@ -379,10 +326,19 @@
     end
     close(itr.stream)
     true
->>>>>>> 843664ed
 end
 next(itr::EachLine, this_line) = (this_line, readline(itr.stream))
 
+skip(s::IOStream, delta::Integer) =
+    (ccall(:ios_skip, FileOffset, (Ptr{Void}, FileOffset), s.ios, delta)==0 ||
+     error("skip failed"))
+
+position(s::IOStream) = ccall(:ios_pos, FileOffset, (Ptr{Void},), s.ios)
+
+type IOTally
+    nbytes::Int
+    IOTally() = new(0)
+end
 function readlines(s, fx::Function...)
     a = {}
     for l = each_line(s)
@@ -462,36 +418,4 @@
               (Int32, Ptr{Void}, Ptr{Void}, Ptr{Void}, Ptr{Void}),
               readfds.nfds, readfds.data, C_NULL, C_NULL, tout)
     end
-<<<<<<< HEAD
-end
-
-## high-level iterator interfaces ##
-
-type EachLine
-    stream::IOStream
-end
-each_line(stream::IOStream) = EachLine(stream)
-
-start(itr::EachLine) = readline(itr.stream)
-function done(itr::EachLine, line)
-    if !isempty(line)
-        return false
-    end
-    close(itr.stream)
-    true
-end
-next(itr::EachLine, this_line) = (this_line, readline(itr.stream))
-
-
-function readlines(s, fx::Function...)
-    a = {}
-    for l = each_line(s)
-        for f in fx
-          l = f(l)
-        end
-        push(a, l)
-    end
-    return a
-=======
->>>>>>> 843664ed
 end