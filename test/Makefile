--- conflicted
+++ resolved
@@ -5,17 +5,10 @@
 
 TESTS = default all extra \
 core numbers strings unicode corelib hashing remote \
-<<<<<<< HEAD
-arrayops linalg fft sparse bitarray suitesparse arpack \
-random math functional bigint combinatorics statistics \
-glpk linprog bigfloat poly file Rmath remote zlib image \
-iostring gzip integers spawn
-=======
 arrayops linalg fft dct sparse bitarray suitesparse arpack \
 random math functional bigint bigfloat combinatorics \
 statistics glpk linprog poly file Rmath remote zlib image \
-iostring gzip
->>>>>>> 273b46de
+iostring gzip integers spawn
 
 $(TESTS) ::
 	$(QUIET_JULIA) $(JULIA_EXECUTABLE) ./runtests.jl $@
